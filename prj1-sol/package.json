--- conflicted
+++ resolved
@@ -1,13 +1,8 @@
 {
   "name": "prj1-sol",
   "version": "1.0.0",
-<<<<<<< HEAD
-  "type": "module",
-  "description": "Name:Evan Dreher B-Number:\tXXX Email: edreher@binghamton.edu",
-=======
   "type" : "module",
   "description": "Name:Evan Dreher B-Number:B01088722 Email: edreher@binghamton.edu \nName:Ateeq Ur Rahman B-Number: B01109385 Email: arahman41@binghamton.edu ",
->>>>>>> 2b10ff4a
   "main": "index.js",
   "scripts": {
     "clean": "shx rm -rf dist",
